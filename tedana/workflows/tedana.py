"""
Run the "canonical" TE-Dependent ANAlysis workflow.
"""
import os
import os.path as op
import shutil
import logging

import argparse
import numpy as np
from scipy import stats
from tedana import (decomposition, model, selection, utils)
from tedana.workflows.parser_utils import is_valid_file

LGR = logging.getLogger(__name__)


def _get_parser():
    """
    Parses command line inputs for tedana

    Returns
    -------
    parser.parse_args() : argparse dict
    """
    parser = argparse.ArgumentParser()
    parser.add_argument('-d',
                        dest='data',
                        nargs='+',
                        metavar='FILE',
                        type=lambda x: is_valid_file(parser, x),
                        help=('Multi-echo dataset for analysis. May be a '
                              'single file with spatially concatenated data '
                              'or a set of echo-specific files, in the same '
                              'order as the TEs are listed in the -e '
                              'argument.'),
                        required=True)
    parser.add_argument('-e',
                        dest='tes',
                        nargs='+',
                        metavar='TE',
                        type=float,
                        help='Echo times (in ms). E.g., 15.0 39.0 63.0',
                        required=True)
    parser.add_argument('--mix',
                        dest='mixm',
                        metavar='FILE',
                        type=lambda x: is_valid_file(parser, x),
                        help=('File containing mixing matrix. If not '
                              'provided, ME-PCA & ME-ICA is done.'),
                        default=None)
    parser.add_argument('--ctab',
                        dest='ctab',
                        metavar='FILE',
                        type=lambda x: is_valid_file(parser, x),
                        help=('File containing a component table from which '
                              'to extract pre-computed classifications.'),
                        default=None)
    parser.add_argument('--manacc',
                        dest='manacc',
                        help=('Comma separated list of manually '
                              'accepted components'),
                        default=None)
    parser.add_argument('--kdaw',
                        dest='kdaw',
                        type=float,
                        help=('Dimensionality augmentation weight (Kappa). '
                              'Default=10. -1 for low-dimensional ICA'),
                        default=10.)
    parser.add_argument('--rdaw',
                        dest='rdaw',
                        type=float,
                        help=('Dimensionality augmentation weight (Rho). '
                              'Default=1. -1 for low-dimensional ICA'),
                        default=1.)
    parser.add_argument('--conv',
                        dest='conv',
                        type=float,
                        help='Convergence limit. Default 2.5e-5',
                        default='2.5e-5')
    parser.add_argument('--sourceTEs',
                        dest='ste',
                        type=str,
                        help=('Source TEs for models. E.g., 0 for all, '
                              '-1 for opt. com., and 1,2 for just TEs 1 and '
                              '2. Default=-1.'),
                        default=-1)
    parser.add_argument('--combmode',
                        dest='combmode',
                        action='store',
                        choices=['t2s', 'ste'],
                        help=('Combination scheme for TEs: '
                              't2s (Posse 1999, default), ste (Poser)'),
                        default='t2s')
    parser.add_argument('--initcost',
                        dest='initcost',
                        action='store',
                        choices=['tanh', 'pow3', 'gaus', 'skew'],
                        help=('Initial cost function for ICA.'),
                        default='tanh')
    parser.add_argument('--finalcost',
                        dest='finalcost',
                        action='store',
                        choices=['tanh', 'pow3', 'gaus', 'skew'],
                        help=('Final cost function for ICA. Same options as '
                              'initcost.'),
                        default='tanh')
    parser.add_argument('--denoiseTEs',
                        dest='dne',
                        action='store_true',
                        help='Denoise each TE dataset separately.',
                        default=False)
    parser.add_argument('--strict',
                        dest='strict',
                        action='store_true',
                        help='Ignore low-variance ambiguous components',
                        default=False)
    parser.add_argument('--no_gscontrol',
                        dest='gscontrol',
                        action='store_false',
                        help='Disable global signal regression.',
                        default=True)
    parser.add_argument('--stabilize',
                        dest='stabilize',
                        action='store_true',
                        help=('Stabilize convergence by reducing '
                              'dimensionality, for low quality data'),
                        default=False)
    parser.add_argument('--fout',
                        dest='fout',
                        help='Output TE-dependence Kappa/Rho SPMs',
                        action='store_true',
                        default=False)
    parser.add_argument('--filecsdata',
                        dest='filecsdata',
                        help='Save component selection data',
                        action='store_true',
                        default=False)
    parser.add_argument('--wvpca',
                        dest='wvpca',
                        help='Perform PCA on wavelet-transformed data',
                        action='store_true',
                        default=False)
    parser.add_argument('--label',
                        dest='label',
                        type=str,
                        help='Label for output directory.',
                        default=None)
    parser.add_argument('--seed',
                        dest='fixed_seed',
                        type=int,
                        help=('Value passed to repr(mdp.numx_rand.seed()) '
                              'Set to an integer value for reproducible ICA results; '
                              'otherwise, set to -1 for varying results across calls.'),
                        default=42)
    parser.add_argument('--debug',
                        dest='debug',
                        help=argparse.SUPPRESS,
                        action='store_true',
                        default=False)
    parser.add_argument('--quiet',
                        dest='quiet',
                        help=argparse.SUPPRESS,
                        action='store_true',
                        default=False)
    return parser


def tedana_workflow(data, tes, mixm=None, ctab=None, manacc=None, strict=False,
                    gscontrol=True, kdaw=10., rdaw=1., conv=2.5e-5, ste=-1,
                    combmode='t2s', dne=False,
                    initcost='tanh', finalcost='tanh',
                    stabilize=False, fout=False, filecsdata=False, wvpca=False,
                    label=None, fixed_seed=42, debug=False, quiet=False):
    """
    Run the "canonical" TE-Dependent ANAlysis workflow.

    Parameters
    ----------
    data : :obj:`str` or :obj:`list` of :obj:`str`
        Either a single z-concatenated file (single-entry list or str) or a
        list of echo-specific files, in ascending order.
    tes : :obj:`list`
        List of echo times associated with data in milliseconds.
    mixm : :obj:`str`, optional
        File containing mixing matrix. If not provided, ME-PCA and ME-ICA are
        done.
    ctab : :obj:`str`, optional
        File containing component table from which to extract pre-computed
        classifications.
    manacc : :obj:`str`, optional
        Comma separated list of manually accepted components in string form.
        Default is None.
    strict : :obj:`bool`, optional
        Ignore low-variance ambiguous components. Default is False.
    gscontrol : :obj:`bool`, optional
        Control global signal using spatial approach. Default is True.
    kdaw : :obj:`float`, optional
        Dimensionality augmentation weight (Kappa). Default is 10.
        -1 for low-dimensional ICA.
    rdaw : :obj:`float`, optional
        Dimensionality augmentation weight (Rho). Default is 1.
        -1 for low-dimensional ICA.
    conv : :obj:`float`, optional
        Convergence limit. Default is 2.5e-5.
    ste : :obj:`int`, optional
        Source TEs for models. 0 for all, -1 for optimal combination.
        Default is -1.
    combmode : {'t2s', 'ste'}, optional
        Combination scheme for TEs: 't2s' (Posse 1999, default), 'ste' (Poser).
    dne : :obj:`bool`, optional
        Denoise each TE dataset separately. Default is False.
    initcost : {'tanh', 'pow3', 'gaus', 'skew'}, optional
        Initial cost function for ICA. Default is 'tanh'.
    finalcost : {'tanh', 'pow3', 'gaus', 'skew'}, optional
        Final cost function. Default is 'tanh'.
    stabilize : :obj:`bool`, optional
        Stabilize convergence by reducing dimensionality, for low quality data.
        Default is False.
    fout : :obj:`bool`, optional
        Save output TE-dependence Kappa/Rho SPMs. Default is False.
    filecsdata : :obj:`bool`, optional
        Save component selection data to file. Default is False.
    wvpca : :obj:`bool`, optional
        Whether or not to perform PCA on wavelet-transformed data.
        Default is False.
    label : :obj:`str` or :obj:`None`, optional
        Label for output directory. Default is None.

    Other Parameters
    ----------------
    fixed_seed : :obj:`int`, optional
        Value passed to ``mdp.numx_rand.seed()``.
        Set to a positive integer value for reproducible ICA results;
        otherwise, set to -1 for varying results across calls.
    debug : :obj:`bool`, optional
        Whether to run in debugging mode or not. Default is False.
    quiet : :obj:`bool`, optional
        If True, suppresses logging/printing of messages. Default is False.

    Notes
    -----
    PROCEDURE 2 : Computes ME-PCA and ME-ICA

    - Computes T2* map
    - Computes PCA of concatenated ME data, then computes TE-dependence of PCs
    - Computes ICA of TE-dependence PCs
    - Identifies TE-dependent ICs, outputs high-\kappa (BOLD) component
      and denoised time series

    or computes TE-dependence of each component of a general linear model
    specified by input (includes MELODIC FastICA mixing matrix)

    PROCEDURE 2a: Model fitting and component selection routines

    This workflow writes out several files, which are written out to a folder
    named TED.[ref_label].[label] if ``label`` is provided and TED.[ref_label]
    if not. ``ref_label`` is determined based on the name of the first ``data``
    file.

    Files are listed below:

    ======================    =================================================
    Filename                  Content
    ======================    =================================================
    t2sv.nii                  Limited estimated T2* 3D map.
                              The difference between the limited and full maps
                              is that, for voxels affected by dropout where
                              only one echo contains good data, the full map
                              uses the single echo's value while the limited
                              map has a NaN.
    s0v.nii                   Limited S0 3D map.
                              The difference between the limited and full maps
                              is that, for voxels affected by dropout where
                              only one echo contains good data, the full map
                              uses the single echo's value while the limited
                              map has a NaN.
    t2ss.nii                  ???
    s0vs.nii                  ???
    t2svG.nii                 Full T2* map/timeseries. The difference between
                              the limited and full maps is that, for voxels
                              affected by dropout where only one echo contains
                              good data, the full map uses the single echo's
                              value while the limited map has a NaN.
    s0vG.nii                  Full S0 map/timeseries.
    __meica_mix.1D            A mixing matrix
    meica_mix.1D              Another mixing matrix
    ts_OC.nii                 Optimally combined timeseries.
    betas_OC.nii              Full ICA coefficient feature set.
    betas_hik_OC.nii          Denoised ICA coefficient feature set
    feats_OC2.nii             Z-normalized spatial component maps
    comp_table.txt            Component table
    sphis_hik.nii             T1-like effect
    hik_ts_OC_T1c.nii         T1 corrected time series by regression
    dn_ts_OC_T1c.nii          ME-DN version of T1 corrected time series
    betas_hik_OC_T1c.nii      T1-GS corrected components
    meica_mix_T1c.1D          T1-GS corrected mixing matrix
    ======================    =================================================

    If ``dne`` is set to True:

    ======================    =================================================
    Filename                  Content
    ======================    =================================================
    hik_ts_e[echo].nii        High-Kappa timeseries for echo number ``echo``
    midk_ts_e[echo].nii       Mid-Kappa timeseries for echo number ``echo``
    lowk_ts_e[echo].nii       Low-Kappa timeseries for echo number ``echo``
    dn_ts_e[echo].nii         Denoised timeseries for echo number ``echo``
    ======================    =================================================
    """

    # ensure tes are in appropriate format
    tes = [float(te) for te in tes]
    n_echos = len(tes)

    # coerce data to samples x echos x time array
    if isinstance(data, str):
        data = [data]

    LGR.info('Loading input data: {}'.format([f for f in data]))
    catd, ref_img = utils.load_data(data, n_echos=n_echos)
    n_samp, n_echos, n_vols = catd.shape
    LGR.debug('Resulting data shape: {}'.format(catd.shape))

    if fout:
        fout = ref_img
    else:
        fout = None

    kdaw, rdaw = float(kdaw), float(rdaw)

    try:
        ref_label = op.basename(ref_img).split('.')[0]
    except TypeError:
        ref_label = op.basename(str(data[0])).split('.')[0]

    if label is not None:
        out_dir = 'TED.{0}.{1}'.format(ref_label, label)
    else:
        out_dir = 'TED.{0}'.format(ref_label)
    out_dir = op.abspath(out_dir)
    if not op.isdir(out_dir):
        LGR.info('Creating output directory: {}'.format(out_dir))
        os.mkdir(out_dir)
    else:
        LGR.info('Using output directory: {}'.format(out_dir))

    if mixm is not None and op.isfile(mixm):
        shutil.copyfile(mixm, op.join(out_dir, 'meica_mix.1D'))
        shutil.copyfile(mixm, op.join(out_dir, op.basename(mixm)))
    elif mixm is not None:
        raise IOError('Argument "mixm" must be an existing file.')

    if ctab is not None and op.isfile(ctab):
        shutil.copyfile(ctab, op.join(out_dir, 'comp_table.txt'))
        shutil.copyfile(ctab, op.join(out_dir, op.basename(ctab)))
    elif ctab is not None:
        raise IOError('Argument "ctab" must be an existing file.')

    os.chdir(out_dir)

    LGR.info('Computing adaptive mask')
    mask, masksum = utils.make_adaptive_mask(catd, minimum=False, getsum=True)
    LGR.debug('Retaining {}/{} samples'.format(mask.sum(), n_samp))

    LGR.info('Computing T2* map')
    t2s, s0, t2ss, s0s, t2sG, s0G = model.fit_decay(catd, tes, mask, masksum,
                                                    start_echo=1)

    # set a hard cap for the T2* map
    # anything that is 10x higher than the 99.5 %ile will be reset to 99.5 %ile
    cap_t2s = stats.scoreatpercentile(t2s.flatten(), 99.5,
                                      interpolation_method='lower')
    LGR.debug('Setting cap on T2* map at {:.5f}'.format(cap_t2s * 10))
    t2s[t2s > cap_t2s * 10] = cap_t2s
    utils.filewrite(t2s, op.join(out_dir, 't2sv.nii'), ref_img)
    utils.filewrite(s0, op.join(out_dir, 's0v.nii'), ref_img)
    utils.filewrite(t2ss, op.join(out_dir, 't2ss.nii'), ref_img)
    utils.filewrite(s0s, op.join(out_dir, 's0vs.nii'), ref_img)
    utils.filewrite(t2sG, op.join(out_dir, 't2svG.nii'), ref_img)
    utils.filewrite(s0G, op.join(out_dir, 's0vG.nii'), ref_img)

    # optimally combine data
    OCcatd = model.make_optcom(catd, tes, mask, t2s=t2sG, combmode=combmode)

    # regress out global signal unless explicitly not desired
    if gscontrol:
        catd, OCcatd = model.gscontrol_raw(catd, OCcatd, n_echos, ref_img)

    if mixm is None:
        n_components, dd = decomposition.tedpca(catd, OCcatd, combmode, mask,
                                                t2s, t2sG, stabilize, ref_img,
                                                tes=tes, kdaw=kdaw, rdaw=rdaw,
                                                ste=ste, wvpca=wvpca)
        mmix_orig, fixed_seed = decomposition.tedica(n_components, dd, conv, fixed_seed,
                                                     cost=initcost, final_cost=finalcost,
                                                     verbose=debug)
        np.savetxt(op.join(out_dir, '__meica_mix.1D'), mmix_orig)
        LGR.info('Making second component selection guess from ICA results')
        seldict, comptable, betas, mmix = model.fitmodels_direct(catd, mmix_orig,
                                                                 mask, t2s, t2sG,
                                                                 tes, combmode,
                                                                 ref_img,
                                                                 fout=fout,
                                                                 reindex=True)
        np.savetxt(op.join(out_dir, 'meica_mix.1D'), mmix)

        acc, rej, midk, empty = selection.selcomps(seldict, mmix, mask, ref_img, manacc,
                                                   n_echos, t2s, s0, strict_mode=strict,
                                                   filecsdata=filecsdata)
    else:
        LGR.info('Using supplied mixing matrix from ICA')
        mmix_orig = np.loadtxt(op.join(out_dir, 'meica_mix.1D'))
        seldict, comptable, betas, mmix = model.fitmodels_direct(catd, mmix_orig,
                                                                 mask, t2s, t2sG,
                                                                 tes, combmode,
                                                                 ref_img,
                                                                 fout=fout)
        if ctab is None:
            acc, rej, midk, empty = selection.selcomps(seldict, mmix, mask,
                                                       ref_img, manacc,
                                                       n_echos, t2s, s0,
                                                       filecsdata=filecsdata,
                                                       strict_mode=strict)
        else:
            acc, rej, midk, empty = utils.ctabsel(ctab)

    # TODO: Move this into selcomps
    comptable['classification'] = ''
    comptable.loc[acc, 'classification'] = 'accepted'
    comptable.loc[rej, 'classification'] = 'rejected'
    comptable.loc[midk, 'classification'] = 'midk'
    comptable.loc[empty, 'classification'] = 'ignored'

    if len(acc) == 0:
        LGR.warning('No BOLD components detected! Please check data and '
                    'results!')

<<<<<<< HEAD
    comptable.to_csv(op.join(out_dir, 'comp_table_ica.txt'), sep='\t',
                     index=True, index_label='component')
    utils.writeresults(OCcatd, mask, comptable, mmix, n_vols, acc, rej, midk,
                       empty, ref_img)
=======
    utils.writeresults(OCcatd, mask, comptable, mmix, fixed_seed, n_vols,
                       acc, rej, midk, empty, ref_img)
>>>>>>> e0ee1cc1
    utils.gscontrol_mmix(OCcatd, mmix, mask, acc, ref_img)
    if dne:
        utils.writeresults_echoes(catd, mmix, mask, acc, rej, midk, ref_img)


def _main(argv=None):
    """Tedana entry point"""
    options = _get_parser().parse_args(argv)
    if options.debug and not options.quiet:
        logging.getLogger().setLevel(logging.DEBUG)
    elif options.quiet:
        logging.getLogger().setLevel(logging.WARNING)
    tedana_workflow(**vars(options))


if __name__ == '__main__':
    _main()<|MERGE_RESOLUTION|>--- conflicted
+++ resolved
@@ -436,15 +436,10 @@
         LGR.warning('No BOLD components detected! Please check data and '
                     'results!')
 
-<<<<<<< HEAD
     comptable.to_csv(op.join(out_dir, 'comp_table_ica.txt'), sep='\t',
                      index=True, index_label='component')
-    utils.writeresults(OCcatd, mask, comptable, mmix, n_vols, acc, rej, midk,
-                       empty, ref_img)
-=======
     utils.writeresults(OCcatd, mask, comptable, mmix, fixed_seed, n_vols,
                        acc, rej, midk, empty, ref_img)
->>>>>>> e0ee1cc1
     utils.gscontrol_mmix(OCcatd, mmix, mask, acc, ref_img)
     if dne:
         utils.writeresults_echoes(catd, mmix, mask, acc, rej, midk, ref_img)
